--- conflicted
+++ resolved
@@ -404,12 +404,8 @@
         logit_mu = scale * (u @ v.t()) + self.bias[b]
         mu = F.softmax(logit_mu, dim=1) * l
         log_theta = self.log_theta[b]
-<<<<<<< HEAD
-        return D.NegativeBinomial(
-            log_theta.exp(),
-            logits=(mu + EPS).log() - log_theta
-        )
-    
+        return D.NegativeBinomial(log_theta.exp(), logits=(mu + EPS).log() - log_theta)
+   
 
 class NBMixtureDataDecoder(DataDecoder):
 
@@ -454,9 +450,6 @@
         comp = D.NegativeBinomial(log_theta.exp(), logits=(mu + EPS).log() - log_theta)
 
         return D.MixtureSameFamily(mix, comp)
-=======
-        return D.NegativeBinomial(log_theta.exp(), logits=(mu + EPS).log() - log_theta)
->>>>>>> 6813398d
 
 
 class ZINBDataDecoder(NBDataDecoder):
